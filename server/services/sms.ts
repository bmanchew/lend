import twilio from 'twilio';
const { Twilio } = twilio;
import shorturl from 'shorturl';
import { promisify } from 'util';
import { logger } from '../lib/logger';
import { slackService } from './slack';

const shortenUrl = promisify(shorturl);

<<<<<<< HEAD
// Configuration validation
const validateConfig = () => {
  const accountSid = process.env.TWILIO_ACCOUNT_SID;
  const authToken = process.env.TWILIO_AUTH_TOKEN;
  const twilioPhone = process.env.TWILIO_PHONE_NUMBER;

  if (!accountSid || !authToken || !twilioPhone) {
    throw new Error('Missing Twilio configuration. Please set TWILIO_ACCOUNT_SID, TWILIO_AUTH_TOKEN, and TWILIO_PHONE_NUMBER');
  }

  logger.info('[SMS] Config validation successful', { 
    accountSidLength: accountSid.length,
    twilioPhone 
  });

  return { accountSid, authToken, twilioPhone };
};

// Initialize client with validation
const getClient = () => {
  const { accountSid, authToken } = validateConfig();
  return new Twilio(accountSid, authToken);
};

export const smsService = {
  async sendPaymentReminder(phone: string, amount: number, dueDate: string): Promise<boolean> {
    try {
      const message = `Payment Reminder: Your payment of $${amount} is due on ${dueDate}. Please ensure timely payment to avoid late fees.`;
      return await this.sendSMS(phone, message);
    } catch (error) {
      logger.error('[SMS] Failed to send payment reminder', {
        error: error instanceof Error ? error.message : 'Unknown error',
        phone
      });
      return false;
    }
  },

  formatPhoneNumber(phone: string): string {
    if (!phone) {
      throw new Error('Phone number is required');
    }

    // Remove all non-numeric characters first
    const cleanNumber = phone.replace(/\D/g, '');

    // Handle numbers that might start with 1
    const baseNumber = cleanNumber.startsWith('1') ? cleanNumber.slice(1) : cleanNumber;

    // Check if we have a valid 10-digit number after cleaning
    if (baseNumber.length !== 10) {
      throw new Error('Phone number must be exactly 10 digits after removing country code');
    }

    // Validate area code (first 3 digits)
    const areaCode = baseNumber.substring(0, 3);
    if (areaCode === '000' || areaCode === '911') {
      throw new Error('Invalid area code');
=======
class SMSService {
  private client: twilio.Twilio | null = null;

  constructor() {
    this.initializeClient();
  }

  private async initializeClient() {
    try {
      if (!accountSid || !authToken || !twilioPhone) {
        logger.error('Missing Twilio credentials:', {
          hasSid: !!accountSid,
          hasToken: !!authToken,
          hasPhone: !!twilioPhone
        });
        return;
      }

      // Validate credentials format
      if (!accountSid.startsWith('AC')) {
        logger.error('Invalid Twilio Account SID format');
        return;
      }

      if (!twilioPhone.startsWith('+')) {
        logger.error('Invalid Twilio phone number format:', {
          phone: twilioPhone
        });
        return;
      }

      this.client = new Twilio(accountSid, authToken);

      // Test the client connection
      const account = await this.client.api.accounts(accountSid).fetch();
      logger.info('SMS Service initialized successfully', {
        fromPhone: twilioPhone,
        accountStatus: account.status
      });
    } catch (error) {
      logger.error('Failed to initialize Twilio client:', {
        error: error instanceof Error ? error.message : 'Unknown error',
        stack: error instanceof Error ? error.stack : undefined
      });
      this.client = null;
>>>>>>> 5f3313f3
    }
  }

<<<<<<< HEAD
    // Format as +1XXXXXXXXXX
    const formattedNumber = `+1${baseNumber}`;

    logger.info('[SMS] Formatted phone number:', {
      original: phone,
      cleaned: cleanNumber,
      formatted: formattedNumber
    });

    return formattedNumber;
  },

  async sendOTP(phone: string, code: string): Promise<boolean> {
    try {
      logger.info('[SMS] Sending OTP', { 
        phone,
        codeLength: code.length,
        timestamp: new Date().toISOString()
      });

      if (!code || code.length !== 6 || !/^\d{6}$/.test(code)) {
        throw new Error('Invalid OTP format - must be 6 digits');
      }

      const formattedPhone = this.formatPhoneNumber(phone);
      const message = `Your verification code is: ${code}`;
      const sent = await this.sendSMS(formattedPhone, message);

      if (!sent) {
        logger.error('[SMS] Failed to send OTP', {
          phone: formattedPhone,
          error: 'SMS sending failed',
          timestamp: new Date().toISOString()
        });

        await slackService.notifySMSFailure({
          phone: formattedPhone,
          error: 'Failed to send OTP',
          context: 'sendOTP'
        });
      }

      return sent;
    } catch (error) {
      const errorMessage = error instanceof Error ? error.message : 'Unknown error';
      logger.error('[SMS] Failed to send OTP', {
        error: errorMessage,
        phone,
        stack: error instanceof Error ? error.stack : undefined,
        timestamp: new Date().toISOString()
      });

      await slackService.notifySMSFailure({
        phone,
        error: errorMessage,
        context: 'sendOTP'
      });

      return false;
    }
  },

  async tryUrlShortening(url: string, retries = 3): Promise<string> {
    const services = [
      async (u: string) => {
        try {
          const shortUrl = await shortenUrl(u);
          return shortUrl;
        } catch (e) {
          logger.error('[SMS] Primary shortening failed:', e);
          throw e;
        }
      },
      async (u: string) => {
        try {
          // Fallback to tinyurl method from shorturl
          const shortUrl = await shortenUrl(u, 'tinyurl');
          return shortUrl;
        } catch (e) {
          logger.error('[SMS] Tinyurl fallback failed:', e);
          throw e;
        }
      }
    ];

    let lastError;
    for (let i = 0; i < retries; i++) {
      for (const service of services) {
        try {
          const fullUrl = url.startsWith('http') ? url : `https://${url}`;
          const shortened = await service(fullUrl);

          if (!shortened) {
            throw new Error('URL shortening service returned empty result');
          }

          logger.info('[SMS] URL shortened successfully:', {
            originalUrl: fullUrl,
            shortUrl: shortened,
            attempt: i + 1,
            service: service.name
          });

          return shortened;
        } catch (error) {
          lastError = error;
          continue;
        }
      }
    }

    logger.error('[SMS] All URL shortening attempts failed:', {
      url,
      error: lastError,
      timestamp: new Date().toISOString()
    });

    // Return original URL if all shortening attempts fail
    return url;
  },
=======
  generateOTP(): string {
    return Math.floor(100000 + Math.random() * 900000).toString();
  }
>>>>>>> 5f3313f3

  async sendSMS(to: string, message: string): Promise<boolean> {
    const requestId = Date.now().toString(36);
    try {
<<<<<<< HEAD
      const { twilioPhone } = validateConfig();
      const formattedPhone = this.formatPhoneNumber(to);

      if (!formattedPhone.startsWith('+')) {
        throw new Error('Phone number must start with +');
      }

      logger.info('[SMS] Attempting to send message', {
        requestId,
        to: formattedPhone,
        fromNumber: twilioPhone,
        messageLength: message.length,
        messagePreview: message.substring(0, 50)
      });

      const client = getClient();
      const result = await client.messages.create({
=======
      if (!this.client) {
        logger.error('Twilio client not initialized');
        await this.initializeClient(); // Try to reinitialize
        if (!this.client) {
          return false;
        }
      }

      if (!twilioPhone) {
        logger.error('Missing Twilio phone number');
        return false;
      }

      // Clean and format phone number
      let cleanNumber = to.replace(/[^\d+]/g, '');
      if (!cleanNumber.startsWith('+')) {
        cleanNumber = cleanNumber.startsWith('1') ? 
          `+${cleanNumber}` : 
          `+1${cleanNumber}`;
      }

      // Prevent sending to the same number as the Twilio number
      if (cleanNumber === twilioPhone) {
        logger.error('Cannot send SMS to Twilio number:', {
          to: cleanNumber,
          twilioPhone,
          timestamp: new Date().toISOString()
        });
        return false;
      }

      logger.info('Attempting to send SMS:', {
        to: cleanNumber,
        fromNumber: twilioPhone,
        messageLength: message.length,
        timestamp: new Date().toISOString()
      });

      const result = await this.client.messages.create({
>>>>>>> 5f3313f3
        body: message,
        to: cleanNumber,
        from: twilioPhone
      });

      logger.info('SMS sent successfully:', {
        messageId: result.sid,
        to: cleanNumber,
        status: result.status,
        timestamp: new Date().toISOString()
      });

<<<<<<< HEAD
      logger.info('[SMS] Message sent successfully', {
        requestId,
        messageId: result.sid,
        to: formattedPhone,
        status: result.status,
        direction: result.direction,
        price: result.price,
        errorCode: result.errorCode,
        errorMessage: result.errorMessage
      });

      return true;
    } catch (error: any) {
      const errorDetails = {
        requestId,
        message: error.message,
        code: error.code,
        status: error.status,
        moreInfo: error.moreInfo,
        details: error.details,
        to,
        twilioError: error.toString(),
        stack: error.stack,
        timestamp: new Date().toISOString()
      };

      logger.error('[SMS] Failed to send message', {
        ...errorDetails,
        timestamp: new Date().toISOString(),
        rawError: error instanceof Error ? error.toString() : 'Unknown error type'
      });

      await slackService.notifySMSFailure({
        phone: to,
        error: `${error.code}: ${error.message}`,
        context: 'sendSMS'
=======
      return true;
    } catch (error: any) {
      logger.error('SMS sending failed:', {
        error: error.message,
        code: error.code,
        to,
        details: error.response?.data || error.stack,
        timestamp: new Date().toISOString()
>>>>>>> 5f3313f3
      });

      return false;
    }
  }

<<<<<<< HEAD
  generateOTP(): string {
    return Math.floor(100000 + Math.random() * 900000).toString();
  },

  async sendLoanApplicationLink(
    phone: string,
    merchantName: string,
    url: string,
    requestId: string
  ): Promise<{ success: boolean; error?: string }> {
    try {
      logger.info('[SMS] Preparing loan application link', {
        requestId,
        phone,
        merchantName,
        urlLength: url.length
      });

      // Ensure base URL is properly formatted
      let formattedUrl = url.trim();
      if (!formattedUrl.startsWith('http')) {
        formattedUrl = `https://${formattedUrl}`;
      }

      // Try to shorten the URL
      let shortUrl;
      try {
        shortUrl = await this.tryUrlShortening(formattedUrl);
        logger.info('[SMS] Successfully shortened URL', {
          originalUrl: formattedUrl,
          shortUrl,
          requestId
        });
      } catch (error) {
        logger.warn('[SMS] URL shortening failed, using original URL:', {
          error,
          originalUrl: formattedUrl,
          requestId
        });
        shortUrl = formattedUrl;
      }

      // Ensure proper URL prefix for mobile detection
      if (!shortUrl.startsWith('http')) {
        shortUrl = `https://${shortUrl}`;
      }

      // Use minimal format with URL on its own line
      const message = [
        `${merchantName} loan application link:`,
        'Link:',
        shortUrl
      ].join('\n');

      let attempt = 1;
      const maxAttempts = 3;
      let lastError;

      while (attempt <= maxAttempts) {
        try {
          logger.info(`[SMS] Sending attempt ${attempt}/${maxAttempts}`, {
            requestId,
            phone,
            messageLength: message.length
          });

          const sent = await this.sendSMS(phone, message);
          if (sent) {
            logger.info('[SMS] Successfully sent loan application message', {
              requestId,
              phone,
              attempt,
              messageFormat: 'minimal-with-link-keyword'
            });
            return { success: true };
          }
        } catch (error) {
          lastError = error;
          logger.error(`[SMS] Attempt ${attempt} failed`, {
            error,
            requestId,
            phone
          });
        }
        attempt++;
        if (attempt <= maxAttempts) {
          await new Promise(resolve => setTimeout(resolve, 1000 * attempt));
        }
      }

      const errorMessage = lastError instanceof Error ? lastError.message : 'Failed to send SMS after multiple attempts';
      logger.error('[SMS] All sending attempts failed', {
        requestId,
        error: errorMessage,
        phone,
        attempts: maxAttempts
      });

      await slackService.notifySMSFailure({
        phone,
        error: errorMessage,
        context: 'sendLoanApplicationLink'
      });

      return { success: false, error: errorMessage };
    } catch (error) {
      const errorMessage = error instanceof Error ? error.message : 'Unknown error';
      logger.error('[SMS] Failed to send loan application link', {
        requestId,
        error: errorMessage,
        phone,
        stack: error instanceof Error ? error.stack : undefined
      });

      await slackService.notifySMSFailure({
        phone,
        error: errorMessage,
        context: 'sendLoanApplicationLink'
      });

      return { success: false, error: errorMessage };
    }
  },
=======
  async sendOTP(phone: string, code: string): Promise<boolean> {
    const startTime = new Date().toISOString();
    try {
      console.log('[SMS-OTP] Initiating OTP send:', { 
        timestamp: startTime,
        phone,
        codeLength: code.length,
        hasClient: !!this.client
      });

      const message = `Your ShiFi verification code is: ${code}\nValid for 5 minutes.`;

      console.log('[SMS-OTP] Attempting SMS delivery:', {
        timestamp: startTime,
        phone,
        messageLength: message.length,
        expiryMinutes: 5
      });

      const result = await this.sendSMS(phone, message);

      console.log('[SMS-OTP] SMS delivery result:', { 
        timestamp: startTime,
        success: result,
        phone,
        deliveryTime: new Date().toISOString(),
        duration: `${Date.now() - new Date(startTime).getTime()}ms`
      });

      return result;
    } catch (error) {
      console.error('[SMS-OTP] Error in sendOTP:', { 
        timestamp: startTime,
        error: error instanceof Error ? error.message : 'Unknown error',
        stack: error instanceof Error ? error.stack : undefined,
        phone,
        duration: `${Date.now() - new Date(startTime).getTime()}ms`
      });
      return false;
    }
  }

  async testConnection(): Promise<boolean> {
    try {
      if (!this.client) {
        await this.initializeClient();
        if (!this.client) return false;
      }

      const account = await this.client.api.accounts(accountSid!).fetch();
      logger.info('Twilio test connection successful:', {
        status: account.status,
        timestamp: new Date().toISOString()
      });

      return account.status === 'active';
    } catch (error) {
      logger.error('Twilio test connection failed:', {
        error: error instanceof Error ? error.message : 'Unknown error',
        stack: error instanceof Error ? error.stack : undefined
      });
      return false;
    }
  }
>>>>>>> 5f3313f3

  async sendMerchantWelcome(
    phone: string,
    { companyName, loginUrl, username, tempPassword }: {
      companyName: string;
      loginUrl: string;
      username: string;
      tempPassword: string;
    }
  ): Promise<boolean> {
    try {
<<<<<<< HEAD
      logger.info('[SMS] Preparing merchant welcome message', {
        phone,
        companyName,
        username
      });

      const message = [
        `Welcome to ShiFi Loans, ${companyName}!`,
        '',
        'Your login credentials:',
        `Username: ${username}`,
        `Temporary Password: ${tempPassword}`,
        '',
        `Login here: ${loginUrl}`,
        '',
        'Please change your password after first login.'
      ].join('\n');

      const sent = await this.sendSMS(phone, message);

      if (!sent) {
        logger.error('[SMS] Failed to send merchant welcome message', {
          phone,
          companyName
        });
      }

      return sent;
    } catch (error) {
      logger.error('[SMS] Error sending merchant welcome message:', {
        error: error instanceof Error ? error.message : 'Unknown error',
=======
      // Add userId to URL if provided
      const finalUrl = userId ? `${url}&userId=${userId}` : url;
      const message = `${merchantName} has invited you to complete a loan application. Click here to begin: ${finalUrl}`;

      const sent = await this.sendSMS(phone, message);
      logger.info('Loan application SMS sent:', {
        phone,
        userId,
        success: sent,
        timestamp: new Date().toISOString()
      });

      return { success: sent };
    } catch (error) {
      logger.error('Error sending loan application link:', {
        error: error instanceof Error ? error.message : 'Unknown error',
        stack: error instanceof Error ? error.stack : undefined,
>>>>>>> 5f3313f3
        phone,
        companyName
      });
      return false;
    }
  }
}

export const smsService = new SMSService();
export default smsService;<|MERGE_RESOLUTION|>--- conflicted
+++ resolved
@@ -7,7 +7,6 @@
 
 const shortenUrl = promisify(shorturl);
 
-<<<<<<< HEAD
 // Configuration validation
 const validateConfig = () => {
   const accountSid = process.env.TWILIO_ACCOUNT_SID;
@@ -47,86 +46,11 @@
   },
 
   formatPhoneNumber(phone: string): string {
-    if (!phone) {
-      throw new Error('Phone number is required');
-    }
-
-    // Remove all non-numeric characters first
-    const cleanNumber = phone.replace(/\D/g, '');
-
-    // Handle numbers that might start with 1
-    const baseNumber = cleanNumber.startsWith('1') ? cleanNumber.slice(1) : cleanNumber;
-
-    // Check if we have a valid 10-digit number after cleaning
-    if (baseNumber.length !== 10) {
-      throw new Error('Phone number must be exactly 10 digits after removing country code');
-    }
-
-    // Validate area code (first 3 digits)
-    const areaCode = baseNumber.substring(0, 3);
-    if (areaCode === '000' || areaCode === '911') {
-      throw new Error('Invalid area code');
-=======
-class SMSService {
-  private client: twilio.Twilio | null = null;
-
-  constructor() {
-    this.initializeClient();
-  }
-
-  private async initializeClient() {
-    try {
-      if (!accountSid || !authToken || !twilioPhone) {
-        logger.error('Missing Twilio credentials:', {
-          hasSid: !!accountSid,
-          hasToken: !!authToken,
-          hasPhone: !!twilioPhone
-        });
-        return;
-      }
-
-      // Validate credentials format
-      if (!accountSid.startsWith('AC')) {
-        logger.error('Invalid Twilio Account SID format');
-        return;
-      }
-
-      if (!twilioPhone.startsWith('+')) {
-        logger.error('Invalid Twilio phone number format:', {
-          phone: twilioPhone
-        });
-        return;
-      }
-
-      this.client = new Twilio(accountSid, authToken);
-
-      // Test the client connection
-      const account = await this.client.api.accounts(accountSid).fetch();
-      logger.info('SMS Service initialized successfully', {
-        fromPhone: twilioPhone,
-        accountStatus: account.status
-      });
-    } catch (error) {
-      logger.error('Failed to initialize Twilio client:', {
-        error: error instanceof Error ? error.message : 'Unknown error',
-        stack: error instanceof Error ? error.stack : undefined
-      });
-      this.client = null;
->>>>>>> 5f3313f3
-    }
-  }
-
-<<<<<<< HEAD
-    // Format as +1XXXXXXXXXX
-    const formattedNumber = `+1${baseNumber}`;
-
-    logger.info('[SMS] Formatted phone number:', {
-      original: phone,
-      cleaned: cleanNumber,
-      formatted: formattedNumber
-    });
-
-    return formattedNumber;
+    const cleaned = phone.replace(/\D/g, '');
+    if (cleaned.length !== 10) {
+      throw new Error('Phone number must be 10 digits');
+    }
+    return `+1${cleaned}`;
   },
 
   async sendOTP(phone: string, code: string): Promise<boolean> {
@@ -237,16 +161,10 @@
     // Return original URL if all shortening attempts fail
     return url;
   },
-=======
-  generateOTP(): string {
-    return Math.floor(100000 + Math.random() * 900000).toString();
-  }
->>>>>>> 5f3313f3
 
   async sendSMS(to: string, message: string): Promise<boolean> {
     const requestId = Date.now().toString(36);
     try {
-<<<<<<< HEAD
       const { twilioPhone } = validateConfig();
       const formattedPhone = this.formatPhoneNumber(to);
 
@@ -264,60 +182,11 @@
 
       const client = getClient();
       const result = await client.messages.create({
-=======
-      if (!this.client) {
-        logger.error('Twilio client not initialized');
-        await this.initializeClient(); // Try to reinitialize
-        if (!this.client) {
-          return false;
-        }
-      }
-
-      if (!twilioPhone) {
-        logger.error('Missing Twilio phone number');
-        return false;
-      }
-
-      // Clean and format phone number
-      let cleanNumber = to.replace(/[^\d+]/g, '');
-      if (!cleanNumber.startsWith('+')) {
-        cleanNumber = cleanNumber.startsWith('1') ? 
-          `+${cleanNumber}` : 
-          `+1${cleanNumber}`;
-      }
-
-      // Prevent sending to the same number as the Twilio number
-      if (cleanNumber === twilioPhone) {
-        logger.error('Cannot send SMS to Twilio number:', {
-          to: cleanNumber,
-          twilioPhone,
-          timestamp: new Date().toISOString()
-        });
-        return false;
-      }
-
-      logger.info('Attempting to send SMS:', {
-        to: cleanNumber,
-        fromNumber: twilioPhone,
-        messageLength: message.length,
-        timestamp: new Date().toISOString()
-      });
-
-      const result = await this.client.messages.create({
->>>>>>> 5f3313f3
         body: message,
-        to: cleanNumber,
-        from: twilioPhone
-      });
-
-      logger.info('SMS sent successfully:', {
-        messageId: result.sid,
-        to: cleanNumber,
-        status: result.status,
-        timestamp: new Date().toISOString()
-      });
-
-<<<<<<< HEAD
+        to: formattedPhone,
+        from: twilioPhone,
+      });
+
       logger.info('[SMS] Message sent successfully', {
         requestId,
         messageId: result.sid,
@@ -354,25 +223,15 @@
         phone: to,
         error: `${error.code}: ${error.message}`,
         context: 'sendSMS'
-=======
-      return true;
-    } catch (error: any) {
-      logger.error('SMS sending failed:', {
-        error: error.message,
-        code: error.code,
-        to,
-        details: error.response?.data || error.stack,
-        timestamp: new Date().toISOString()
->>>>>>> 5f3313f3
       });
 
       return false;
     }
-  }
-
-<<<<<<< HEAD
+  },
+
   generateOTP(): string {
-    return Math.floor(100000 + Math.random() * 900000).toString();
+    const crypto = require('crypto');
+    return crypto.randomInt(100000, 999999).toString().padStart(6, '0');
   },
 
   async sendLoanApplicationLink(
@@ -494,72 +353,6 @@
       return { success: false, error: errorMessage };
     }
   },
-=======
-  async sendOTP(phone: string, code: string): Promise<boolean> {
-    const startTime = new Date().toISOString();
-    try {
-      console.log('[SMS-OTP] Initiating OTP send:', { 
-        timestamp: startTime,
-        phone,
-        codeLength: code.length,
-        hasClient: !!this.client
-      });
-
-      const message = `Your ShiFi verification code is: ${code}\nValid for 5 minutes.`;
-
-      console.log('[SMS-OTP] Attempting SMS delivery:', {
-        timestamp: startTime,
-        phone,
-        messageLength: message.length,
-        expiryMinutes: 5
-      });
-
-      const result = await this.sendSMS(phone, message);
-
-      console.log('[SMS-OTP] SMS delivery result:', { 
-        timestamp: startTime,
-        success: result,
-        phone,
-        deliveryTime: new Date().toISOString(),
-        duration: `${Date.now() - new Date(startTime).getTime()}ms`
-      });
-
-      return result;
-    } catch (error) {
-      console.error('[SMS-OTP] Error in sendOTP:', { 
-        timestamp: startTime,
-        error: error instanceof Error ? error.message : 'Unknown error',
-        stack: error instanceof Error ? error.stack : undefined,
-        phone,
-        duration: `${Date.now() - new Date(startTime).getTime()}ms`
-      });
-      return false;
-    }
-  }
-
-  async testConnection(): Promise<boolean> {
-    try {
-      if (!this.client) {
-        await this.initializeClient();
-        if (!this.client) return false;
-      }
-
-      const account = await this.client.api.accounts(accountSid!).fetch();
-      logger.info('Twilio test connection successful:', {
-        status: account.status,
-        timestamp: new Date().toISOString()
-      });
-
-      return account.status === 'active';
-    } catch (error) {
-      logger.error('Twilio test connection failed:', {
-        error: error instanceof Error ? error.message : 'Unknown error',
-        stack: error instanceof Error ? error.stack : undefined
-      });
-      return false;
-    }
-  }
->>>>>>> 5f3313f3
 
   async sendMerchantWelcome(
     phone: string,
@@ -571,7 +364,6 @@
     }
   ): Promise<boolean> {
     try {
-<<<<<<< HEAD
       logger.info('[SMS] Preparing merchant welcome message', {
         phone,
         companyName,
@@ -603,32 +395,12 @@
     } catch (error) {
       logger.error('[SMS] Error sending merchant welcome message:', {
         error: error instanceof Error ? error.message : 'Unknown error',
-=======
-      // Add userId to URL if provided
-      const finalUrl = userId ? `${url}&userId=${userId}` : url;
-      const message = `${merchantName} has invited you to complete a loan application. Click here to begin: ${finalUrl}`;
-
-      const sent = await this.sendSMS(phone, message);
-      logger.info('Loan application SMS sent:', {
-        phone,
-        userId,
-        success: sent,
-        timestamp: new Date().toISOString()
-      });
-
-      return { success: sent };
-    } catch (error) {
-      logger.error('Error sending loan application link:', {
-        error: error instanceof Error ? error.message : 'Unknown error',
-        stack: error instanceof Error ? error.stack : undefined,
->>>>>>> 5f3313f3
         phone,
         companyName
       });
       return false;
     }
   }
-}
-
-export const smsService = new SMSService();
+};
+
 export default smsService;